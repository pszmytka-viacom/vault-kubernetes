// synchronizer synchronizes Vault secrets with Kubernetes secrets
//
// synchronizer expects a valid Vault token in VAULT_TOKEN_PATH (see authenticator)
// all Kubernetes secrets receive an annotation to identify and delete them as synchronized secrets when they are no longer needed
//
// synchronizer is meant to be used in an init container on Kubernetes.
package main

import (
	"context"
	"encoding/base64"
	"fmt"
	"io/ioutil"
	"log"
	"os"
	"path"
	"strings"

	k8s "github.com/postfinance/vaultk8s"
	kv "github.com/postfinance/vaultkv"
	corev1 "k8s.io/api/core/v1"
	apierr "k8s.io/apimachinery/pkg/api/errors"
	metav1 "k8s.io/apimachinery/pkg/apis/meta/v1"
	"k8s.io/client-go/kubernetes"
	"k8s.io/client-go/rest"
)

const (
	vaultAnnotation = "vault-secret"
)

func main() {
	c, err := newFromEnvironment()
	if err != nil {
		log.Fatal(err)
	}

	token, err := c.vault.LoadToken()
	if err != nil {
		if err := c.checkSecrets(); err != nil {
			log.Fatal(err)
		}
		// you get only here ...
		// IF  ALLOW_FAIL=true was set for vault-kubernetes-authenticator
		// AND vault-kubernetes-authenticator failed to authenticate
		// AND all testable secrets are present
		log.Println(fmt.Errorf("cannot synchronize secrets - all secrets seems to be available therefore pod creation will continue: %w", err))
		os.Exit(0)
	}

	c.vault.UseToken(token)

	if err := c.prepare(); err != nil {
		log.Fatal(fmt.Errorf("failed to prepare synchronization of secrets: %w", err))
	}

	if err := c.synchronize(); err != nil {
		log.Fatal(fmt.Errorf("failed to synchronize secrets: %w", err))
	}

	log.Printf("secrets successfully synchronized")
}

type syncConfig struct {
	Secrets       map[string]string // key = kubernetes secret name, value = vault secret name
	SecretPrefix  string            // prefix for kubernetes secret name
	Namespace     string
	k8sClientset  *kubernetes.Clientset
	secretClients map[string]*kv.Client
	vault         *k8s.Vault
	annotation    string
}

func newFromEnvironment() (*syncConfig, error) {
	var err error

	c := &syncConfig{}

	c.vault, err = k8s.NewFromEnvironment()
	if err != nil {
		return nil, err
	}

	c.annotation = getEnv("SYNCHRONIZER_ANNOTATION", vaultAnnotation)

	log.Println("Using annotation [", c.annotation, "] to detect managed secrets")

	c.Secrets = make(map[string]string)

	for _, item := range strings.Split(os.Getenv("VAULT_SECRETS"), ",") {
		if item == "" {
			continue
		}

		s := strings.SplitN(item, ":", 2)

		switch {
		case strings.HasSuffix(s[0], "/"):
			c.Secrets[s[0]] = s[0]
		case len(s) > 1:
			c.Secrets[s[1]] = s[0]
		default:
			c.Secrets[path.Base(s[0])] = s[0]
		}
	}

	if len(c.Secrets) == 0 {
		return nil, fmt.Errorf("no secrets to synchronize - check VAULT_SECRETS")
	}

	c.SecretPrefix = os.Getenv("SECRET_PREFIX")

	// current kubernetes namespace
	content, err := ioutil.ReadFile("/var/run/secrets/kubernetes.io/serviceaccount/namespace")
	if err != nil {
		return nil, fmt.Errorf("could not get namespace: %w", err)
	}

	c.Namespace = strings.TrimSpace(string(content))

	// connect to kubernetes
	config, err := rest.InClusterConfig()
	if err != nil {
		return nil, fmt.Errorf("failed to get k8s config: %w", err)
	}

	c.k8sClientset, err = kubernetes.NewForConfig(config)
	if err != nil {
		return nil, fmt.Errorf("failed to get k8s k8sClientset: %w", err)
	}

	return c, nil
}

// checkSecrets check the existence of a secret and not the content
func (sc *syncConfig) checkSecrets() error {
	// check secrets
	for k, v := range sc.Secrets {
		if strings.HasSuffix(v, "/") {
			log.Printf("WARNING: cannot check existence of secrets from vault path %s without connection to vault\n", v)
			continue
		}

		log.Println("check k8s secret", k, "from vault secret", v)

		_, err := sc.k8sClientset.CoreV1().Secrets(sc.Namespace).Get(context.Background(), k, metav1.GetOptions{})
		if err != nil {
			return fmt.Errorf("could not fetch secret %s from namespace %s: %s", k, sc.Namespace, err.Error())
		}
	}

	return nil
}

// synchronize secret from vault to the current kubernetes namespace
// nolint: gocognit, gocyclo
func (sc *syncConfig) synchronize() error {
	// create/update the secrets
	annotations := make(map[string]string)

	for k, v := range sc.Secrets {
		var clientExists bool
		var mount string
		for m := range sc.secretClients {
			if strings.HasPrefix(v, m) {
				clientExists = true
				mount = m
				break
			}
		}
		if !clientExists {
			return fmt.Errorf("no client exists for %s", v)
		}
		// get secret from vault
		log.Println("read", v, "from vault")
<<<<<<< HEAD

		s, err := sc.secretClients[strings.SplitN(v, "/", 2)[0]].Read(v)
=======
		s, err := sc.secretClients[mount].Read(v)
>>>>>>> 93cfe802
		if err != nil {
			return err
		}

		if s == nil {
			log.Println("secret", v, "not found")
			continue
		}
		// convert data
		data := make(map[string][]byte)

		for k, v := range s {
			w, err := decode(v.(string))
			if err != nil {
				return err
			}

			data[k] = w
		}
		// create/update k8s secret
		annotations[sc.annotation] = v
		secret := &corev1.Secret{}
		secret.Name = fmt.Sprintf("%s%s", sc.SecretPrefix, k)
		secret.Data = data
		secret.Annotations = annotations
		// create (insert) or update the secret
		existing, err := sc.k8sClientset.CoreV1().Secrets(sc.Namespace).Get(context.Background(), secret.Name, metav1.GetOptions{})
		if err != nil {
			if apierr.IsNotFound(err) {
				log.Println("create secret", secret.Name, "from vault secret", v)

				if _, err := sc.k8sClientset.CoreV1().Secrets(sc.Namespace).Create(context.Background(), secret, metav1.CreateOptions{}); err != nil {
					return err
				}

				continue
			}

			return err
		}

		if _, ok := existing.Annotations[sc.annotation]; !ok {
			log.Println("WARNING: ignoring secret", secret.Name, "- not managed by synchronizer")
			continue
		}

		log.Println("update secret", secret.Name, "from vault secret", v)

		if _, err = sc.k8sClientset.CoreV1().Secrets(sc.Namespace).Update(context.Background(), secret, metav1.UpdateOptions{}); err != nil {
			return err
		}
	}
	// delete obsolete secrets
	secretList, err := sc.k8sClientset.CoreV1().Secrets(sc.Namespace).List(context.Background(), metav1.ListOptions{})
	if err != nil {
		log.Println(fmt.Errorf("cleanup of unused vault secrets failed: %w", err))
		os.Exit(0)
	}

	for i := range secretList.Items {
		s := secretList.Items[i]
		// only secrets from vault
		if _, ok := s.Annotations[sc.annotation]; !ok {
			continue
		}
		// only if vault secret is not in secrets
		if _, ok := sc.Secrets[strings.TrimPrefix(s.Name, sc.SecretPrefix)]; ok {
			continue
		}

		log.Println("delete secret", s.Name)

		if err := sc.k8sClientset.CoreV1().Secrets(sc.Namespace).Delete(context.Background(), s.Name, metav1.DeleteOptions{}); err != nil {
			log.Println(fmt.Errorf("delete obsolete vault secret %s failed: %w", s.Name, err))
		}
	}

	return nil
}

// prepare
func (sc *syncConfig) prepare() error {
	sc.secretClients = make(map[string]*kv.Client)
	secrets := make(map[string]string)

	for k, v := range sc.Secrets {
		var clientExists bool
		var mount string
		// check if we already have a client for this prefix
		for m := range sc.secretClients {
			if strings.HasPrefix(v, m) {
				clientExists = true
				mount = m
				log.Println("found client for mount: ", mount)
				break
			}
		}
		if !clientExists {
			secretClient, err := kv.New(sc.vault.Client(), v)
			if err != nil {
				return err
			}
<<<<<<< HEAD

=======
			mount = secretClient.Mount
>>>>>>> 93cfe802
			sc.secretClients[mount] = secretClient
			log.Println("created client for mount: ", mount)
		}
		// v is a secret
		if !strings.HasSuffix(v, "/") {
			secrets[k] = v
			continue
		}
		// v is a path -> get all secrets from v
		keys, err := sc.secretClients[mount].List(v)
		if err != nil {
			return err
		}

		if keys == nil {
			continue
		}

		// nolint: godox // TODO: check for secret == nil
		for _, k := range keys {
			secrets[k] = path.Join(v, k)
		}
	}

	sc.Secrets = secrets

	return nil
}

func getEnv(key, fallback string) string {
	if value, ok := os.LookupEnv(key); ok {
		return value
	}

	return fallback
}

func decode(s string) ([]byte, error) {
	switch {
	case strings.HasPrefix(s, "base64:"):
		return base64.StdEncoding.DecodeString(strings.TrimLeft(s, "base64:"))
	default:
		return []byte(s), nil
	}
}<|MERGE_RESOLUTION|>--- conflicted
+++ resolved
@@ -153,32 +153,33 @@
 }
 
 // synchronize secret from vault to the current kubernetes namespace
-// nolint: gocognit, gocyclo
+// nolint: gocognit, gocyclo, funlen
 func (sc *syncConfig) synchronize() error {
 	// create/update the secrets
 	annotations := make(map[string]string)
 
 	for k, v := range sc.Secrets {
 		var clientExists bool
+
 		var mount string
+
 		for m := range sc.secretClients {
 			if strings.HasPrefix(v, m) {
 				clientExists = true
 				mount = m
+
 				break
 			}
 		}
+
 		if !clientExists {
 			return fmt.Errorf("no client exists for %s", v)
 		}
 		// get secret from vault
+
 		log.Println("read", v, "from vault")
-<<<<<<< HEAD
-
-		s, err := sc.secretClients[strings.SplitN(v, "/", 2)[0]].Read(v)
-=======
+
 		s, err := sc.secretClients[mount].Read(v)
->>>>>>> 93cfe802
 		if err != nil {
 			return err
 		}
@@ -266,27 +267,29 @@
 
 	for k, v := range sc.Secrets {
 		var clientExists bool
+
 		var mount string
+
 		// check if we already have a client for this prefix
 		for m := range sc.secretClients {
 			if strings.HasPrefix(v, m) {
 				clientExists = true
 				mount = m
 				log.Println("found client for mount: ", mount)
+
 				break
 			}
 		}
+
 		if !clientExists {
 			secretClient, err := kv.New(sc.vault.Client(), v)
 			if err != nil {
 				return err
 			}
-<<<<<<< HEAD
-
-=======
+
 			mount = secretClient.Mount
->>>>>>> 93cfe802
 			sc.secretClients[mount] = secretClient
+
 			log.Println("created client for mount: ", mount)
 		}
 		// v is a secret
